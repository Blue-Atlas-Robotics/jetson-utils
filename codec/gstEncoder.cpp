--- conflicted
+++ resolved
@@ -1,941 +1,936 @@
-/*
- * Copyright (c) 2018, NVIDIA CORPORATION. All rights reserved.
- *
- * Permission is hereby granted, free of charge, to any person obtaining a
- * copy of this software and associated documentation files (the "Software"),
- * to deal in the Software without restriction, including without limitation
- * the rights to use, copy, modify, merge, publish, distribute, sublicense,
- * and/or sell copies of the Software, and to permit persons to whom the
- * Software is furnished to do so, subject to the following conditions:
- *
- * The above copyright notice and this permission notice shall be included in
- * all copies or substantial portions of the Software.
- *
- * THE SOFTWARE IS PROVIDED "AS IS", WITHOUT WARRANTY OF ANY KIND, EXPRESS OR
- * IMPLIED, INCLUDING BUT NOT LIMITED TO THE WARRANTIES OF MERCHANTABILITY,
- * FITNESS FOR A PARTICULAR PURPOSE AND NONINFRINGEMENT.  IN NO EVENT SHALL
- * THE AUTHORS OR COPYRIGHT HOLDERS BE LIABLE FOR ANY CLAIM, DAMAGES OR OTHER
- * LIABILITY, WHETHER IN AN ACTION OF CONTRACT, TORT OR OTHERWISE, ARISING
- * FROM, OUT OF OR IN CONNECTION WITH THE SOFTWARE OR THE USE OR OTHER
- * DEALINGS IN THE SOFTWARE.
- */
-
-#include "gstEncoder.h"
-#include "gstWebRTC.h"
-
-#include "RTSPServer.h"
-#include "WebRTCServer.h"
-
-#include "filesystem.h"
-#include "timespec.h"
-#include "logging.h"
-
-#include "cudaColorspace.h"
-
-#define GST_USE_UNSTABLE_API
-#include <gst/webrtc/webrtc.h>
-#include <gst/app/gstappsrc.h>
-
-#include <sstream>
-#include <string.h>
-#include <strings.h>
-#include <unistd.h>
-
-
-// supported video file extensions
-const char* gstEncoder::SupportedExtensions[] = { "mkv", "mp4", "qt", 
-										"flv", "avi", "h264", 
-										"h265", NULL };
-
-bool gstEncoder::IsSupportedExtension( const char* ext )
-{
-	if( !ext )
-		return false;
-
-	uint32_t extCount = 0;
-
-	while(true)
-	{
-		if( !SupportedExtensions[extCount] )
-			break;
-
-		if( strcasecmp(SupportedExtensions[extCount], ext) == 0 )
-			return true;
-
-		extCount++;
-	}
-
-	return false;
-}
-
-
-// constructor
-gstEncoder::gstEncoder( const videoOptions& options ) : videoOutput(options)
-{	
-	mAppSrc       = NULL;
-	mBus          = NULL;
-	mBufferCaps   = NULL;
-	mPipeline     = NULL;
-	mRTSPServer   = NULL;
-	mWebRTCServer = NULL;
-	mNeedData     = false;
-
-	mBufferYUV.SetThreaded(false);
-}
-
-
-// destructor	
-gstEncoder::~gstEncoder()
-{
-	Close();
-
-	if( mRTSPServer != NULL )
-	{
-		mRTSPServer->Release();
-		mRTSPServer = NULL;
-	}
-	
-	if( mWebRTCServer != NULL )
-	{
-		mWebRTCServer->Release();
-		mWebRTCServer = NULL;
-	}
-	
-	destroyPipeline();
-}
-
-
-// destroyPipeline
-void gstEncoder::destroyPipeline()
-{
-	if( mAppSrc != NULL )
-	{
-		gst_object_unref(mAppSrc);
-		mAppSrc = NULL;
-	}
-
-	if( mBus != NULL )
-	{
-		gst_object_unref(mBus);
-		mBus = NULL;
-	}
-
-	if( mPipeline != NULL )
-	{
-		gst_element_set_state(mPipeline, GST_STATE_NULL);
-		gst_object_unref(mPipeline);
-		mPipeline = NULL;
-	}
-}
-
-
-// Create
-gstEncoder* gstEncoder::Create( const videoOptions& options )
-{
-	gstEncoder* enc = new gstEncoder(options);
-	
-	if( !enc )
-		return NULL;
-	
-	if( !enc->init() )
-	{
-		LogError(LOG_GSTREAMER "gstEncoder -- failed to create encoder engine\n");
-		return NULL;
-	}
-	
-	return enc;
-}
-
-
-// Create
-gstEncoder* gstEncoder::Create( const URI& resource, videoOptions::Codec codec )
-{
-	videoOptions opt;
-
-	opt.resource = resource;
-	opt.codec    = codec;
-	opt.ioType   = videoOptions::OUTPUT;
-
-	return Create(opt);
-}
-	
-
-// initPipeline
-bool gstEncoder::initPipeline()
-{
-	// check for default codec
-	if( mOptions.codec == videoOptions::CODEC_UNKNOWN )
-	{
-		LogWarning(LOG_GSTREAMER "gstEncoder -- codec not specified, defaulting to H.264\n");
-		mOptions.codec = videoOptions::CODEC_H264;
-	}
-
-	// check if default framerate is needed
-	if( mOptions.frameRate <= 0 )
-		mOptions.frameRate = 30;
-
-	// set default bitrate if needed
-	if( mOptions.bitRate == 0 )
-		mOptions.bitRate = 4000000; 
-	
-	// build pipeline string
-	if( !buildLaunchStr() )
-	{
-		LogError(LOG_GSTREAMER "gstEncoder -- failed to build pipeline string\n");
-		return false;
-	}
-	
-	// create the pipeline
-	GError* err = NULL;
-	mPipeline = gst_parse_launch(mLaunchStr.c_str(), &err);
-
-	if( err != NULL )
-	{
-		LogError(LOG_GSTREAMER "gstEncoder -- failed to create pipeline\n");
-		LogError(LOG_GSTREAMER "   (%s)\n", err->message);
-		g_error_free(err);
-		return false;
-	}
-	
-	GstPipeline* pipeline = GST_PIPELINE(mPipeline);
-
-	if( !pipeline )
-	{
-		LogError(LOG_GSTREAMER "gstEncoder -- failed to cast GstElement into GstPipeline\n");
-		return false;
-	}	
-	
-	// retrieve pipeline bus
-	mBus = gst_pipeline_get_bus(pipeline);
-
-	if( !mBus )
-	{
-		LogError(LOG_GSTREAMER "gstEncoder -- failed to retrieve GstBus from pipeline\n");
-		return false;
-	}
-	
-	// add watch for messages (disabled when we poll the bus ourselves, instead of gmainloop)
-	//gst_bus_add_watch(mBus, (GstBusFunc)gst_message_print, NULL);
-
-	// get the appsrc element
-	GstElement* appsrcElement = gst_bin_get_by_name(GST_BIN(pipeline), "mysource");
-	GstAppSrc* appsrc = GST_APP_SRC(appsrcElement);
-
-	if( !appsrcElement || !appsrc )
-	{
-		LogError(LOG_GSTREAMER "gstEncoder -- failed to retrieve appsrc element from pipeline\n");
-		return false;
-	}
-	
-	mAppSrc = appsrcElement;
-
-	g_signal_connect(appsrcElement, "need-data", G_CALLBACK(onNeedData), this);
-	g_signal_connect(appsrcElement, "enough-data", G_CALLBACK(onEnoughData), this);
-	
-	return true;
-}
-
-
-// init
-bool gstEncoder::init()
-{
-	// initialize GStreamer libraries
-	if( !gstreamerInit() )
-	{
-		LogError(LOG_GSTREAMER "failed to initialize gstreamer API\n");
-		return false;
-	}
-
-	// create GStreamer pipeline
-	if( !initPipeline() )
-	{
-		LogError(LOG_GSTREAMER "failed to create encoder pipeline\n");
-		return false;
-	}
-
-	// create servers for RTSP/WebRTC streams
-	if( mOptions.resource.protocol == "rtsp" )
-	{
-		mRTSPServer = RTSPServer::Create(mOptions.resource.port);
-		
-		if( !mRTSPServer )
-			return false;
-		
-		mRTSPServer->AddRoute(mOptions.resource.path.c_str(), mPipeline);
-	}
-	else if( mOptions.resource.protocol == "webrtc" )
-	{
-		mWebRTCServer = WebRTCServer::Create(mOptions.resource.port, mOptions.stunServer.c_str(),
-									  mOptions.sslCert.c_str(), mOptions.sslKey.c_str());
-		
-		if( !mWebRTCServer )
-			return false;
-		
-		mWebRTCServer->AddRoute(mOptions.resource.path.c_str(), onWebsocketMessage, this, WEBRTC_VIDEO|WEBRTC_SEND|WEBRTC_PUBLIC|WEBRTC_MULTI_CLIENT);
-	}		
-
-	return true;
-}
-	
-
-// buildCapsStr
-bool gstEncoder::buildCapsStr()
-{
-	std::ostringstream ss;
-
-#if GST_CHECK_VERSION(1,0,0)
-	ss << "video/x-raw";
-	ss << ", width=" << GetWidth();
-	ss << ", height=" << GetHeight();
-	ss << ", format=(string)I420";
-	ss << ", framerate=" << (int)mOptions.frameRate << "/1";
-#else
-	ss << "video/x-raw-yuv";
-	ss << ",width=" << GetWidth();
-	ss << ",height=" << GetHeight();
-	ss << ",format=(fourcc)I420";
-	ss << ",framerate=" << (int)mOptions.frameRate << "/1";
-#endif
-	
-	mCapsStr = ss.str();
-	LogInfo(LOG_GSTREAMER "gstEncoder -- new caps: %s\n", mCapsStr.c_str());
-	return true;
-}
-	
-	
-
-// buildLaunchStr
-bool gstEncoder::buildLaunchStr()
-{
-	std::ostringstream ss;
-	ss << "appsrc name=mysource is-live=true do-timestamp=true format=3 ! ";  // setup appsrc input element
-	
-	const URI& uri = GetResource();
-	std::string encoderOptions = "";
-
-	// select the encoder
-	const char* encoder = gst_select_encoder(mOptions.codec, mOptions.codecType);
-	
-	if( !encoder )
-	{
-		LogError(LOG_GSTREAMER "gstEncoder -- unsupported codec requested (%s)\n", videoOptions::CodecToStr(mOptions.codec));
-		LogError(LOG_GSTREAMER "              supported encoder codecs are:\n");
-		LogError(LOG_GSTREAMER "                 * h264\n");
-		LogError(LOG_GSTREAMER "                 * h265\n");
-		LogError(LOG_GSTREAMER "                 * vp8\n");
-		LogError(LOG_GSTREAMER "                 * vp9\n");
-		LogError(LOG_GSTREAMER "                 * mjpeg\n");
-		
-		return false;
-	}
-	
-	// the V4L2 encoders expect NVMM memory, so use nvvidconv to convert it
-	if( mOptions.codecType == videoOptions::CODEC_V4L2 && mOptions.codec != videoOptions::CODEC_MJPEG )
-		ss << "nvvidconv name=vidconv ! video/x-raw(memory:NVMM) ! ";
-	
-	// setup the encoder and options
-	ss << encoder << " name=encoder ";
-	
-	if( mOptions.codecType == videoOptions::CODEC_CPU )
-	{
-		if( mOptions.codec == videoOptions::CODEC_H264 || mOptions.codec == videoOptions::CODEC_H265 )
-		{
-			ss << "bitrate=" << mOptions.bitRate / 1000 << " ";	// x264enc/x265enc bitrates are in kbits
-			ss << "speed-preset=ultrafast tune=zerolatency ";
-			
-			if( mOptions.deviceType == videoOptions::DEVICE_IP )
-				ss << "key-int-max=30 insert-vui=1 ";			// send keyframes/I-frames more frequently for network streams
-		}
-		else if( mOptions.codec == videoOptions::CODEC_VP8 || mOptions.codec == videoOptions::CODEC_VP9 )
-		{
-			ss << "target-bitrate=" << mOptions.bitRate << " ";
-			
-			if( mOptions.deviceType == videoOptions::DEVICE_IP )
-				ss << "keyframe-max-dist=30 ";
-		}
-	}
-	else if( mOptions.codec != videoOptions::CODEC_MJPEG )
-	{
-		ss << "bitrate=" << mOptions.bitRate << " ";
-		
-		if( mOptions.deviceType == videoOptions::DEVICE_IP )
-		{
-			if( mOptions.codecType == videoOptions::CODEC_V4L2 )
-				ss << "insert-sps-pps=1 insert-vui=1 idrinterval=30 ";
-			else if( mOptions.codecType == videoOptions::CODEC_OMX )
-				ss << "insert-sps-pps=1 insert-vui=1 ";
-		}
-		
-		if( mOptions.codecType == videoOptions::CODEC_V4L2 )
-			ss << "maxperf-enable=1 ";
-	}
-
-	if( mOptions.codec == videoOptions::CODEC_H264 )
-		ss << "! video/x-h264 ! ";
-	else if( mOptions.codec == videoOptions::CODEC_H265 )
-		ss << "! video/x-h265 ! ";
-	else if( mOptions.codec == videoOptions::CODEC_VP8 )
-		ss << "! video/x-vp8 ! ";
-	else if( mOptions.codec == videoOptions::CODEC_VP9 )
-		ss << "! video/x-vp9 ! ";
-	else if( mOptions.codec == videoOptions::CODEC_MJPEG )
-		ss << "! image/jpeg ! ";
-	
-	if( mOptions.save.path.length() > 0 )
-	{
-		ss << "tee name=savetee savetee. ! queue ! ";
-		
-		if( !gst_build_filesink(mOptions.save, mOptions.codec, ss) )
-			return false;
-
-		ss << "savetee. ! queue ! ";
-	}
-	
-	if( uri.protocol == "file" )
-	{
-		if( !gst_build_filesink(uri, mOptions.codec, ss) )
-			return false;
-	}
-	else if( uri.protocol == "rtp" || uri.protocol == "rtsp" || uri.protocol == "webrtc" )
-	{
-		if( mOptions.codec == videoOptions::CODEC_H264 )
-			ss << "rtph264pay";
-		else if( mOptions.codec == videoOptions::CODEC_H265 )
-			ss << "rtph265pay";
-		else if( mOptions.codec == videoOptions::CODEC_VP8 )
-			ss << "rtpvp8pay";
-		else if( mOptions.codec == videoOptions::CODEC_VP9 )
-			ss << "rtpvp9pay";
-		else if( mOptions.codec == videoOptions::CODEC_MJPEG )
-			ss << "rtpjpegpay";
-
-		if( mOptions.codec == videoOptions::CODEC_H264 || mOptions.codec == videoOptions::CODEC_H265 ) 
-			ss << " config-interval=1";	// aggregate-mode=zero-latency";
-		
-		if( uri.protocol == "rtsp" )
-			ss << " name=pay0";	 // GstRTSPServer expects the payloaders to be named pay0, pay1, ect
-		else
-			ss << " ! ";
-		
-		if( uri.protocol == "rtp" )
-		{
-			ss << "udpsink host=" << uri.location << " ";
-
-			if( uri.port != 0 )
-				ss << "port=" << uri.port;
-
-			ss << " auto-multicast=true";
-		}
-		else if( uri.protocol == "webrtc" )
-		{
-			ss << "application/x-rtp,media=video,encoding-name=" << videoOptions::CodecToStr(mOptions.codec) << ",clock-rate=90000,payload=96 ! ";
-			ss << "tee name=videotee ! queue ! fakesink";  // webrtcbin's will be added when clients connect
-		}
-	}
-	else if( uri.protocol == "rtpmp2ts" )
-	{
-		// https://forums.developer.nvidia.com/t/gstreamer-udp-to-vlc/215349/5
-		if( mOptions.codec == videoOptions::CODEC_H264 ) 
-			ss << "h264parse config-interval=1 ! mpegtsmux ! rtpmp2tpay ! udpsink host=";
-		else if (mOptions.codec == videoOptions::CODEC_H265 )
-			ss << "h265parse config-interval=1 ! mpegtsmux ! rtpmp2tpay ! udpsink host=";
-		else
-		{
-			LogError(LOG_GSTREAMER "gstEncoder -- rtpmp2ts output only supports h264 and h265. Unsupported codec (%s)\n", uri.extension.c_str());
-			return false;
-		}
- 		
-		ss << uri.location << " ";
-
-		if( uri.port != 0 )
-			ss << "port=" << uri.port;
-
-		ss << " auto-multicast=true";
-	}
-	else if( uri.protocol == "rtmp" )
-	{
-		ss << "flvmux streamable=true ! queue ! rtmpsink location=";
-		ss << uri.string << " ";
-	}
-	else
-	{
-		LogError(LOG_GSTREAMER "gstEncoder -- invalid protocol (%s)\n", uri.protocol.c_str());
-		return false;
-	}
-
-	mLaunchStr = ss.str();
-
-	LogInfo(LOG_GSTREAMER "gstEncoder -- pipeline launch string:\n");
-	LogInfo(LOG_GSTREAMER "%s\n", mLaunchStr.c_str());
-
-	return true;
-}
-
-
-// onNeedData
-void gstEncoder::onNeedData( GstElement* pipeline, guint size, gpointer user_data )
-{
-	//LogDebug(LOG_GSTREAMER "gstEncoder -- appsrc requesting data (%u bytes)\n", size);
-	
-	if( !user_data )
-		return;
-
-	gstEncoder* enc = (gstEncoder*)user_data;
-	enc->mNeedData  = true;
-}
- 
-
-// onEnoughData
-void gstEncoder::onEnoughData( GstElement* pipeline, gpointer user_data )
-{
-	LogDebug(LOG_GSTREAMER "gstEncoder -- appsrc signalling enough data\n");
-
-	if( !user_data )
-		return;
-
-	gstEncoder* enc = (gstEncoder*)user_data;
-	enc->mNeedData  = false;
-}
-
-
-// encodeYUV
-bool gstEncoder::encodeYUV( void* buffer, size_t size )
-{
-	if( !buffer || size == 0 )
-		return false;
-	
-	// confirm the stream is open
-	if( !mStreaming )
-	{
-		if( !Open() )
-			return false;
-	}
-
-	// check to see if data can be accepted
-	if( !mNeedData )
-	{
-<<<<<<< HEAD
-		if( mOptions.frameCount % 25 == 0 )
-			LogVerbose(LOG_GSTREAMER "gstEncoder -- pipeline full, skipping frame %zu (%ux%u, %zu bytes)\n", mOptions.frameCount, mOptions.width, mOptions.height, size);
-		
-		return true;
-=======
-		LogVerbose(LOG_GSTREAMER "gstEncoder -- pipeline full, skipping frame (%zu bytes)\n", size);
-		return false;
->>>>>>> 4f59617b
-	}
-
-	// construct the buffer caps for this size image
-	if( !mBufferCaps )
-	{
-		if( !buildCapsStr() )
-		{
-			LogError(LOG_GSTREAMER "gstEncoder -- failed to build caps string\n");
-			return false;
-		}
-
-		mBufferCaps = gst_caps_from_string(mCapsStr.c_str());
-
-		if( !mBufferCaps )
-		{
-			LogError(LOG_GSTREAMER "gstEncoder -- failed to parse caps from string:\n");
-			LogError(LOG_GSTREAMER "   %s\n", mCapsStr.c_str());
-			return false;
-		}
-
-	#if GST_CHECK_VERSION(1,0,0)
-		gst_app_src_set_caps(GST_APP_SRC(mAppSrc), mBufferCaps);
-	#endif
-	}
-
-#if GST_CHECK_VERSION(1,0,0)
-	// allocate gstreamer buffer memory
-	GstBuffer* gstBuffer = gst_buffer_new_allocate(NULL, size, NULL);
-	
-	// map the buffer for write access
-	GstMapInfo map; 
-
-	if( gst_buffer_map(gstBuffer, &map, GST_MAP_WRITE) ) 
-	{ 
-		if( map.size != size )
-		{
-			LogError(LOG_GSTREAMER "gstEncoder -- gst_buffer_map() size mismatch, got %zu bytes, expected %zu bytes\n", map.size, size);
-			gst_buffer_unref(gstBuffer);
-			return false;
-		}
-		
-		memcpy(map.data, buffer, size);
-		gst_buffer_unmap(gstBuffer, &map); 
-	} 
-	else
-	{
-		LogError(LOG_GSTREAMER "gstEncoder -- failed to map gstreamer buffer memory (%zu bytes)\n", size);
-		gst_buffer_unref(gstBuffer);
-		return false;
-	}
-#else
-	// convert memory to GstBuffer
-	GstBuffer* gstBuffer = gst_buffer_new();	
-
-	GST_BUFFER_MALLOCDATA(gstBuffer) = (guint8*)g_malloc(size);
-	GST_BUFFER_DATA(gstBuffer) = GST_BUFFER_MALLOCDATA(gstBuffer);
-	GST_BUFFER_SIZE(gstBuffer) = size;
-	
-	//static size_t num_frame = 0;
-	//GST_BUFFER_TIMESTAMP(gstBuffer) = (GstClockTime)((num_frame / 30.0) * 1e9);	// for 1.0, use GST_BUFFER_PTS or GST_BUFFER_DTS instead
-	//num_frame++;
-
-	if( mBufferCaps != NULL )
-		gst_buffer_set_caps(gstBuffer, mBufferCaps);
-	
-	memcpy(GST_BUFFER_DATA(gstBuffer), buffer, size);
-#endif
-
-	// queue buffer to gstreamer
-	while( true )
-	{
-		GstFlowReturn ret;	
-		g_signal_emit_by_name(mAppSrc, "push-buffer", gstBuffer, &ret);
-		
-		if( ret >= 0 )
-		{
-			gst_buffer_unref(gstBuffer);
-			break;
-		}
-		
-		LogError(LOG_GSTREAMER "gstEncoder -- an error occurred pushing appsrc buffer (result=%i '%s')\n", (int)ret, gst_flow_get_name(ret));
-		
-		// check to make sure the pipeline is still playing (some pipelines like RTSP server may disconnect)
-		GstState state = GST_STATE_VOID_PENDING;
-		gst_element_get_state(mPipeline, &state, NULL, GST_CLOCK_TIME_NONE);
-	
-		if( state != GST_STATE_PLAYING )
-		{
-			LogError(LOG_GSTREAMER "gstEncoder -- pipeline is in the '%s' state, restarting pipeline...\n", gst_element_state_get_name(state));
-			
-			mStreaming = false;
-			
-			if( !Open() )
-			{
-				gst_buffer_unref(gstBuffer);
-				return false;
-			}
-		}
-	}
-	
-	checkMsgBus();
-	return true;
-}
-
-
-// Render
-bool gstEncoder::Render( void* image, uint32_t width, uint32_t height, imageFormat format )
-{	
-	// update the webrtc server if needed
-	if( mWebRTCServer != NULL && !mWebRTCServer->IsThreaded() )
-		mWebRTCServer->ProcessRequests();	
-	
-	// increment frame counter
-	mOptions.frameCount += 1;
-		
-	// verify image dimensions
-	if( !image || width == 0 || height == 0 )
-		return false;
-
-	if( mOptions.width != width || mOptions.height != height )
-	{
-		if( mOptions.width != 0 || mOptions.height != 0 )
-			LogWarning(LOG_GSTREAMER "gstEncoder -- resolution changing from (%ux%u) to (%ux%u)\n", mOptions.width, mOptions.height, width, height);
-		
-		mOptions.width  = width;
-		mOptions.height = height;
-
-		if( mBufferCaps != NULL )
-		{
-			gst_object_unref(mBufferCaps);
-			mBufferCaps = NULL;
-			
-			destroyPipeline();
-		
-			mStreaming = false;
-			
-			if( !initPipeline() || !Open() )
-			{
-				LogError(LOG_GSTREAMER "failed to re-initialize encoder with new dimensions (%ux%u)\n", width, height);
-				return false;
-			}
-		}
-		
-		/*// nvbufsurface: NvBufSurfaceCopy: buffer param mismatch
-		GstElement* vidconv = gst_bin_get_by_name(GST_BIN(mPipeline), "vidconv");
-		GstElement* encoder = gst_bin_get_by_name(GST_BIN(mPipeline), "encoder");
-		
-		if( vidconv != NULL && encoder != NULL )
-		{
-			gst_element_set_state(mAppSrc, GST_STATE_NULL);
-			gst_element_set_state(vidconv, GST_STATE_NULL);
-			gst_element_set_state(encoder, GST_STATE_NULL);
-			gst_element_set_state(mAppSrc, GST_STATE_PLAYING);
-			gst_element_set_state(vidconv, GST_STATE_PLAYING);
-			gst_element_set_state(encoder, GST_STATE_PLAYING);
-			gst_object_unref(vidconv);
-			gst_object_unref(encoder);
-			usleep(500*1000);
-			checkMsgBus();
-		}*/
-	}
-
-	// error checking / return
-	bool enc_success = false;
-
-	#define render_end()	\
-		const bool substreams_success = videoOutput::Render(image, width, height, format); \
-		return enc_success & substreams_success;
-
-	// allocate color conversion buffer
-	const size_t i420Size = imageFormatSize(IMAGE_I420, width, height);
-
-	if( !mBufferYUV.Alloc(2, i420Size, RingBuffer::ZeroCopy) )
-	{
-		LogError(LOG_GSTREAMER "gstEncoder -- failed to allocate buffers (%zu bytes each)\n", i420Size);
-		enc_success = false;
-		render_end();
-	}
-
-	// perform colorspace conversion
-	void* nextYUV = mBufferYUV.Next(RingBuffer::Write);
-
-	if( CUDA_FAILED(cudaConvertColor(image, format, nextYUV, IMAGE_I420, width, height)) )
-	{
-		LogError(LOG_GSTREAMER "gstEncoder::Render() -- unsupported image format (%s)\n", imageFormatToStr(format));
-		LogError(LOG_GSTREAMER "                        supported formats are:\n");
-		LogError(LOG_GSTREAMER "                            * rgb8\n");		
-		LogError(LOG_GSTREAMER "                            * rgba8\n");		
-		LogError(LOG_GSTREAMER "                            * rgb32f\n");		
-		LogError(LOG_GSTREAMER "                            * rgba32f\n");
-		
-		enc_success = false;
-		render_end();
-	}
-
-	CUDA(cudaDeviceSynchronize());	// TODO replace with cudaStream?
-	
-	// encode YUV buffer
-	enc_success = encodeYUV(nextYUV, i420Size);
-
-	// render sub-streams
-	render_end();	
-}
-
-
-// Open
-bool gstEncoder::Open()
-{
-	if( mStreaming )
-		return true;
-
-	// transition pipline to STATE_PLAYING
-	LogInfo(LOG_GSTREAMER "gstEncoder -- starting pipeline, transitioning to GST_STATE_PLAYING\n");
-
-	const GstStateChangeReturn result = gst_element_set_state(mPipeline, GST_STATE_PLAYING);
-
-	if( result == GST_STATE_CHANGE_ASYNC )
-	{
-		LogDebug(LOG_GSTREAMER "gstEncoder -- queued state to GST_STATE_PLAYING => GST_STATE_CHANGE_ASYNC\n");
-		
-#if 0
-		GstMessage* asyncMsg = gst_bus_timed_pop_filtered(mBus, 5 * GST_SECOND, 
-    	 					      (GstMessageType)(GST_MESSAGE_ASYNC_DONE|GST_MESSAGE_ERROR)); 
-
-		if( asyncMsg != NULL )
-		{
-			gst_message_print(mBus, asyncMsg, this);
-			gst_message_unref(asyncMsg);
-		}
-		else
-			printf(LOG_GSTREAMER "gstEncoder -- NULL message after transitioning pipeline to PLAYING...\n");
-#endif
-	}
-	else if( result != GST_STATE_CHANGE_SUCCESS )
-	{
-		LogError(LOG_GSTREAMER "gstEncoder -- failed to set pipeline state to PLAYING (error %u)\n", result);
-		return false;
-	}
-
-	checkMsgBus();
-	usleep(100 * 1000);
-	checkMsgBus();
-
-	mStreaming = true;
-	return true;
-}
-	
-
-// Close
-void gstEncoder::Close()
-{
-	if( !mStreaming )
-		return;
-
-	// send EOS
-	mNeedData = false;
-	
-	LogInfo(LOG_GSTREAMER "gstEncoder -- shutting down pipeline, sending EOS\n");
-	GstFlowReturn eos_result = gst_app_src_end_of_stream(GST_APP_SRC(mAppSrc));
-
-	if( eos_result != 0 )
-		LogError(LOG_GSTREAMER "gstEncoder -- failed sending appsrc EOS (result %u)\n", eos_result);
-
-	sleep(1);
-
-	// stop pipeline
-	LogInfo(LOG_GSTREAMER "gstEncoder -- transitioning pipeline to GST_STATE_NULL\n");
-
-	const GstStateChangeReturn result = gst_element_set_state(mPipeline, GST_STATE_NULL);
-
-	if( result != GST_STATE_CHANGE_SUCCESS )
-		LogError(LOG_GSTREAMER "gstEncoder -- failed to set pipeline state to NULL (error %u)\n", result);
-
-	sleep(1);
-	checkMsgBus();	
-	mStreaming = false;
-	LogInfo(LOG_GSTREAMER "gstEncoder -- pipeline stopped\n");
-}
-
-
-// checkMsgBus
-void gstEncoder::checkMsgBus()
-{
-	while(true)
-	{
-		GstMessage* msg = gst_bus_pop(mBus);
-
-		if( !msg )
-			break;
-
-		gst_message_print(mBus, msg, this);
-		gst_message_unref(msg);
-	}
-}
-
-
-// onWebsocketMessage
-void gstEncoder::onWebsocketMessage( WebRTCPeer* peer, const char* message, size_t message_size, void* user_data )
-{
-	if( !user_data )
-		return;
-	
-	gstEncoder* encoder = (gstEncoder*)user_data;
-	gstWebRTC::PeerContext* peer_context = (gstWebRTC::PeerContext*)peer->user_data;
-	
-	if( peer->flags & WEBRTC_PEER_CONNECTING )
-	{
-		LogVerbose(LOG_WEBRTC "new WebRTC peer connecting (%s, peer_id=%u)\n", peer->ip_address.c_str(), peer->ID);
-		
-		// new peer context
-		peer_context = new gstWebRTC::PeerContext();
-		peer->user_data = peer_context;
-		
-		// create a new queue element
-		gchar* tmp = g_strdup_printf("queue-%u", peer->ID);
-		peer_context->queue = gst_element_factory_make("queue", tmp);
-		g_assert_nonnull(peer_context->queue);
-		gst_object_ref(peer_context->queue);
-		g_free(tmp);
-		
-		// create a new webrtcbin element
-		tmp = g_strdup_printf("webrtcbin-%u", peer->ID);
-		peer_context->webrtcbin = gst_element_factory_make("webrtcbin", tmp);
-		g_assert_nonnull(peer_context->webrtcbin);
-		gst_object_ref(peer_context->webrtcbin);
-		g_free(tmp);
-		
-		// set webrtcbin properties
-		std::string stun_server = std::string("stun://") + peer->server->GetSTUNServer();
-		g_object_set(peer_context->webrtcbin, "stun-server", stun_server.c_str(), NULL);
-		g_object_set(peer_context->webrtcbin, "latency", encoder->mOptions.latency, NULL);   // this doesn't seem to have an impact?
-	
-		// set latency on the rtpbin (https://github.com/centricular/gstwebrtc-demos/issues/102#issuecomment-575157321)
-		GstElement* rtpbin = gst_bin_get_by_name(GST_BIN(peer_context->webrtcbin), "rtpbin");
-		g_assert_nonnull(rtpbin);
-		g_object_set(rtpbin, "latency", encoder->mOptions.latency, NULL);
-		gst_object_unref(rtpbin);
-		
-		// add queue and webrtcbin elements to the pipeline
-		gst_bin_add_many(GST_BIN(encoder->mPipeline), peer_context->queue, peer_context->webrtcbin, NULL);
-		
-		// link the queue to webrtc bin
-		GstPad* srcpad = gst_element_get_static_pad(peer_context->queue, "src");
-		g_assert_nonnull(srcpad);
-		GstPad* sinkpad = gst_element_get_request_pad(peer_context->webrtcbin, "sink_%u");
-		g_assert_nonnull(sinkpad);
-		int ret = gst_pad_link(srcpad, sinkpad);
-		g_assert_cmpint(ret, ==, GST_PAD_LINK_OK);
-		gst_object_unref(srcpad);
-		gst_object_unref(sinkpad);
-		
-		// link the queue to the tee
-		GstElement* tee = gst_bin_get_by_name(GST_BIN(encoder->mPipeline), "videotee");
-		g_assert_nonnull(tee);
-		srcpad = gst_element_get_request_pad(tee, "src_%u");
-		g_assert_nonnull(srcpad);
-		gst_object_unref(tee);
-		sinkpad = gst_element_get_static_pad(peer_context->queue, "sink");
-		g_assert_nonnull(sinkpad);
-		ret = gst_pad_link(srcpad, sinkpad);
-		g_assert_cmpint(ret, ==, GST_PAD_LINK_OK);
-		gst_object_unref(srcpad);
-		gst_object_unref(sinkpad);
-		
-		// set transciever to send-only mode
-		GArray* transceivers = NULL;
-		
-		g_signal_emit_by_name(peer_context->webrtcbin, "get-transceivers", &transceivers);
-		g_assert(transceivers != NULL && transceivers->len > 0);
-		
-		GstWebRTCRTPTransceiver* transceiver = g_array_index(transceivers, GstWebRTCRTPTransceiver*, 0);
-		g_object_set(transceiver, "direction", GST_WEBRTC_RTP_TRANSCEIVER_DIRECTION_SENDONLY, NULL);
-		g_array_unref(transceivers);
-		
-		// subscribe to callbacks
-		g_signal_connect(peer_context->webrtcbin, "on-negotiation-needed", G_CALLBACK(gstWebRTC::onNegotiationNeeded), peer);
-		g_signal_connect(peer_context->webrtcbin, "on-ice-candidate", G_CALLBACK(gstWebRTC::onIceCandidate), peer);
-		
-		// Set to pipeline branch to PLAYING
-		ret = gst_element_sync_state_with_parent(peer_context->queue);
-		g_assert_true(ret);
-		ret = gst_element_sync_state_with_parent(peer_context->webrtcbin);
-		g_assert_true(ret);
-		
-		return;
-	}
-	else if( peer->flags & WEBRTC_PEER_CLOSED )
-	{
-		LogVerbose(LOG_WEBRTC "WebRTC peer disconnected (%s, peer_id=%u)\n", peer->ip_address.c_str(), peer->ID);
-		
-		// remove webrtcbin from pipeline
-		gst_bin_remove(GST_BIN(encoder->mPipeline), peer_context->webrtcbin);
-		gst_element_set_state(peer_context->webrtcbin, GST_STATE_NULL);
-		gst_object_unref(peer_context->webrtcbin);
-
-		// disconnect queue pads
-		GstPad* sinkpad = gst_element_get_static_pad(peer_context->queue, "sink");
-		g_assert_nonnull(sinkpad);
-		GstPad* srcpad = gst_pad_get_peer(sinkpad);
-		g_assert_nonnull(srcpad);
-		gst_object_unref(sinkpad);
-  
-		// remove queue from pipeline
-		gst_bin_remove(GST_BIN(encoder->mPipeline), peer_context->queue);
-		gst_element_set_state(peer_context->queue, GST_STATE_NULL);
-		gst_object_unref(peer_context->queue);
-
-		// free encoder-specific context
-		delete peer_context;
-		peer->user_data = NULL;
-		
-		return;
-	}
-	
-	gstWebRTC::onWebsocketMessage(peer, message, message_size, user_data);
-}
+/*
+ * Copyright (c) 2018, NVIDIA CORPORATION. All rights reserved.
+ *
+ * Permission is hereby granted, free of charge, to any person obtaining a
+ * copy of this software and associated documentation files (the "Software"),
+ * to deal in the Software without restriction, including without limitation
+ * the rights to use, copy, modify, merge, publish, distribute, sublicense,
+ * and/or sell copies of the Software, and to permit persons to whom the
+ * Software is furnished to do so, subject to the following conditions:
+ *
+ * The above copyright notice and this permission notice shall be included in
+ * all copies or substantial portions of the Software.
+ *
+ * THE SOFTWARE IS PROVIDED "AS IS", WITHOUT WARRANTY OF ANY KIND, EXPRESS OR
+ * IMPLIED, INCLUDING BUT NOT LIMITED TO THE WARRANTIES OF MERCHANTABILITY,
+ * FITNESS FOR A PARTICULAR PURPOSE AND NONINFRINGEMENT.  IN NO EVENT SHALL
+ * THE AUTHORS OR COPYRIGHT HOLDERS BE LIABLE FOR ANY CLAIM, DAMAGES OR OTHER
+ * LIABILITY, WHETHER IN AN ACTION OF CONTRACT, TORT OR OTHERWISE, ARISING
+ * FROM, OUT OF OR IN CONNECTION WITH THE SOFTWARE OR THE USE OR OTHER
+ * DEALINGS IN THE SOFTWARE.
+ */
+
+#include "gstEncoder.h"
+#include "gstWebRTC.h"
+
+#include "RTSPServer.h"
+#include "WebRTCServer.h"
+
+#include "filesystem.h"
+#include "timespec.h"
+#include "logging.h"
+
+#include "cudaColorspace.h"
+
+#define GST_USE_UNSTABLE_API
+#include <gst/webrtc/webrtc.h>
+#include <gst/app/gstappsrc.h>
+
+#include <sstream>
+#include <string.h>
+#include <strings.h>
+#include <unistd.h>
+
+
+// supported video file extensions
+const char* gstEncoder::SupportedExtensions[] = { "mkv", "mp4", "qt", 
+										"flv", "avi", "h264", 
+										"h265", NULL };
+
+bool gstEncoder::IsSupportedExtension( const char* ext )
+{
+	if( !ext )
+		return false;
+
+	uint32_t extCount = 0;
+
+	while(true)
+	{
+		if( !SupportedExtensions[extCount] )
+			break;
+
+		if( strcasecmp(SupportedExtensions[extCount], ext) == 0 )
+			return true;
+
+		extCount++;
+	}
+
+	return false;
+}
+
+
+// constructor
+gstEncoder::gstEncoder( const videoOptions& options ) : videoOutput(options)
+{	
+	mAppSrc       = NULL;
+	mBus          = NULL;
+	mBufferCaps   = NULL;
+	mPipeline     = NULL;
+	mRTSPServer   = NULL;
+	mWebRTCServer = NULL;
+	mNeedData     = false;
+
+	mBufferYUV.SetThreaded(false);
+}
+
+
+// destructor	
+gstEncoder::~gstEncoder()
+{
+	Close();
+
+	if( mRTSPServer != NULL )
+	{
+		mRTSPServer->Release();
+		mRTSPServer = NULL;
+	}
+	
+	if( mWebRTCServer != NULL )
+	{
+		mWebRTCServer->Release();
+		mWebRTCServer = NULL;
+	}
+	
+	destroyPipeline();
+}
+
+
+// destroyPipeline
+void gstEncoder::destroyPipeline()
+{
+	if( mAppSrc != NULL )
+	{
+		gst_object_unref(mAppSrc);
+		mAppSrc = NULL;
+	}
+
+	if( mBus != NULL )
+	{
+		gst_object_unref(mBus);
+		mBus = NULL;
+	}
+
+	if( mPipeline != NULL )
+	{
+		gst_element_set_state(mPipeline, GST_STATE_NULL);
+		gst_object_unref(mPipeline);
+		mPipeline = NULL;
+	}
+}
+
+
+// Create
+gstEncoder* gstEncoder::Create( const videoOptions& options )
+{
+	gstEncoder* enc = new gstEncoder(options);
+	
+	if( !enc )
+		return NULL;
+	
+	if( !enc->init() )
+	{
+		LogError(LOG_GSTREAMER "gstEncoder -- failed to create encoder engine\n");
+		return NULL;
+	}
+	
+	return enc;
+}
+
+
+// Create
+gstEncoder* gstEncoder::Create( const URI& resource, videoOptions::Codec codec )
+{
+	videoOptions opt;
+
+	opt.resource = resource;
+	opt.codec    = codec;
+	opt.ioType   = videoOptions::OUTPUT;
+
+	return Create(opt);
+}
+	
+
+// initPipeline
+bool gstEncoder::initPipeline()
+{
+	// check for default codec
+	if( mOptions.codec == videoOptions::CODEC_UNKNOWN )
+	{
+		LogWarning(LOG_GSTREAMER "gstEncoder -- codec not specified, defaulting to H.264\n");
+		mOptions.codec = videoOptions::CODEC_H264;
+	}
+
+	// check if default framerate is needed
+	if( mOptions.frameRate <= 0 )
+		mOptions.frameRate = 30;
+
+	// set default bitrate if needed
+	if( mOptions.bitRate == 0 )
+		mOptions.bitRate = 4000000; 
+	
+	// build pipeline string
+	if( !buildLaunchStr() )
+	{
+		LogError(LOG_GSTREAMER "gstEncoder -- failed to build pipeline string\n");
+		return false;
+	}
+	
+	// create the pipeline
+	GError* err = NULL;
+	mPipeline = gst_parse_launch(mLaunchStr.c_str(), &err);
+
+	if( err != NULL )
+	{
+		LogError(LOG_GSTREAMER "gstEncoder -- failed to create pipeline\n");
+		LogError(LOG_GSTREAMER "   (%s)\n", err->message);
+		g_error_free(err);
+		return false;
+	}
+	
+	GstPipeline* pipeline = GST_PIPELINE(mPipeline);
+
+	if( !pipeline )
+	{
+		LogError(LOG_GSTREAMER "gstEncoder -- failed to cast GstElement into GstPipeline\n");
+		return false;
+	}	
+	
+	// retrieve pipeline bus
+	mBus = gst_pipeline_get_bus(pipeline);
+
+	if( !mBus )
+	{
+		LogError(LOG_GSTREAMER "gstEncoder -- failed to retrieve GstBus from pipeline\n");
+		return false;
+	}
+	
+	// add watch for messages (disabled when we poll the bus ourselves, instead of gmainloop)
+	//gst_bus_add_watch(mBus, (GstBusFunc)gst_message_print, NULL);
+
+	// get the appsrc element
+	GstElement* appsrcElement = gst_bin_get_by_name(GST_BIN(pipeline), "mysource");
+	GstAppSrc* appsrc = GST_APP_SRC(appsrcElement);
+
+	if( !appsrcElement || !appsrc )
+	{
+		LogError(LOG_GSTREAMER "gstEncoder -- failed to retrieve appsrc element from pipeline\n");
+		return false;
+	}
+	
+	mAppSrc = appsrcElement;
+
+	g_signal_connect(appsrcElement, "need-data", G_CALLBACK(onNeedData), this);
+	g_signal_connect(appsrcElement, "enough-data", G_CALLBACK(onEnoughData), this);
+	
+	return true;
+}
+
+
+// init
+bool gstEncoder::init()
+{
+	// initialize GStreamer libraries
+	if( !gstreamerInit() )
+	{
+		LogError(LOG_GSTREAMER "failed to initialize gstreamer API\n");
+		return false;
+	}
+
+	// create GStreamer pipeline
+	if( !initPipeline() )
+	{
+		LogError(LOG_GSTREAMER "failed to create encoder pipeline\n");
+		return false;
+	}
+
+	// create servers for RTSP/WebRTC streams
+	if( mOptions.resource.protocol == "rtsp" )
+	{
+		mRTSPServer = RTSPServer::Create(mOptions.resource.port);
+		
+		if( !mRTSPServer )
+			return false;
+		
+		mRTSPServer->AddRoute(mOptions.resource.path.c_str(), mPipeline);
+	}
+	else if( mOptions.resource.protocol == "webrtc" )
+	{
+		mWebRTCServer = WebRTCServer::Create(mOptions.resource.port, mOptions.stunServer.c_str(),
+									  mOptions.sslCert.c_str(), mOptions.sslKey.c_str());
+		
+		if( !mWebRTCServer )
+			return false;
+		
+		mWebRTCServer->AddRoute(mOptions.resource.path.c_str(), onWebsocketMessage, this, WEBRTC_VIDEO|WEBRTC_SEND|WEBRTC_PUBLIC|WEBRTC_MULTI_CLIENT);
+	}		
+
+	return true;
+}
+	
+
+// buildCapsStr
+bool gstEncoder::buildCapsStr()
+{
+	std::ostringstream ss;
+
+#if GST_CHECK_VERSION(1,0,0)
+	ss << "video/x-raw";
+	ss << ", width=" << GetWidth();
+	ss << ", height=" << GetHeight();
+	ss << ", format=(string)I420";
+	ss << ", framerate=" << (int)mOptions.frameRate << "/1";
+#else
+	ss << "video/x-raw-yuv";
+	ss << ",width=" << GetWidth();
+	ss << ",height=" << GetHeight();
+	ss << ",format=(fourcc)I420";
+	ss << ",framerate=" << (int)mOptions.frameRate << "/1";
+#endif
+	
+	mCapsStr = ss.str();
+	LogInfo(LOG_GSTREAMER "gstEncoder -- new caps: %s\n", mCapsStr.c_str());
+	return true;
+}
+	
+	
+
+// buildLaunchStr
+bool gstEncoder::buildLaunchStr()
+{
+	std::ostringstream ss;
+	ss << "appsrc name=mysource is-live=true do-timestamp=true format=3 ! ";  // setup appsrc input element
+	
+	const URI& uri = GetResource();
+	std::string encoderOptions = "";
+
+	// select the encoder
+	const char* encoder = gst_select_encoder(mOptions.codec, mOptions.codecType);
+	
+	if( !encoder )
+	{
+		LogError(LOG_GSTREAMER "gstEncoder -- unsupported codec requested (%s)\n", videoOptions::CodecToStr(mOptions.codec));
+		LogError(LOG_GSTREAMER "              supported encoder codecs are:\n");
+		LogError(LOG_GSTREAMER "                 * h264\n");
+		LogError(LOG_GSTREAMER "                 * h265\n");
+		LogError(LOG_GSTREAMER "                 * vp8\n");
+		LogError(LOG_GSTREAMER "                 * vp9\n");
+		LogError(LOG_GSTREAMER "                 * mjpeg\n");
+		
+		return false;
+	}
+	
+	// the V4L2 encoders expect NVMM memory, so use nvvidconv to convert it
+	if( mOptions.codecType == videoOptions::CODEC_V4L2 && mOptions.codec != videoOptions::CODEC_MJPEG )
+		ss << "nvvidconv name=vidconv ! video/x-raw(memory:NVMM) ! ";
+	
+	// setup the encoder and options
+	ss << encoder << " name=encoder ";
+	
+	if( mOptions.codecType == videoOptions::CODEC_CPU )
+	{
+		if( mOptions.codec == videoOptions::CODEC_H264 || mOptions.codec == videoOptions::CODEC_H265 )
+		{
+			ss << "bitrate=" << mOptions.bitRate / 1000 << " ";	// x264enc/x265enc bitrates are in kbits
+			ss << "speed-preset=ultrafast tune=zerolatency ";
+			
+			if( mOptions.deviceType == videoOptions::DEVICE_IP )
+				ss << "key-int-max=30 insert-vui=1 ";			// send keyframes/I-frames more frequently for network streams
+		}
+		else if( mOptions.codec == videoOptions::CODEC_VP8 || mOptions.codec == videoOptions::CODEC_VP9 )
+		{
+			ss << "target-bitrate=" << mOptions.bitRate << " ";
+			
+			if( mOptions.deviceType == videoOptions::DEVICE_IP )
+				ss << "keyframe-max-dist=30 ";
+		}
+	}
+	else if( mOptions.codec != videoOptions::CODEC_MJPEG )
+	{
+		ss << "bitrate=" << mOptions.bitRate << " ";
+		
+		if( mOptions.deviceType == videoOptions::DEVICE_IP )
+		{
+			if( mOptions.codecType == videoOptions::CODEC_V4L2 )
+				ss << "insert-sps-pps=1 insert-vui=1 idrinterval=30 ";
+			else if( mOptions.codecType == videoOptions::CODEC_OMX )
+				ss << "insert-sps-pps=1 insert-vui=1 ";
+		}
+		
+		if( mOptions.codecType == videoOptions::CODEC_V4L2 )
+			ss << "maxperf-enable=1 ";
+	}
+
+	if( mOptions.codec == videoOptions::CODEC_H264 )
+		ss << "! video/x-h264 ! ";
+	else if( mOptions.codec == videoOptions::CODEC_H265 )
+		ss << "! video/x-h265 ! ";
+	else if( mOptions.codec == videoOptions::CODEC_VP8 )
+		ss << "! video/x-vp8 ! ";
+	else if( mOptions.codec == videoOptions::CODEC_VP9 )
+		ss << "! video/x-vp9 ! ";
+	else if( mOptions.codec == videoOptions::CODEC_MJPEG )
+		ss << "! image/jpeg ! ";
+	
+	if( mOptions.save.path.length() > 0 )
+	{
+		ss << "tee name=savetee savetee. ! queue ! ";
+		
+		if( !gst_build_filesink(mOptions.save, mOptions.codec, ss) )
+			return false;
+
+		ss << "savetee. ! queue ! ";
+	}
+	
+	if( uri.protocol == "file" )
+	{
+		if( !gst_build_filesink(uri, mOptions.codec, ss) )
+			return false;
+	}
+	else if( uri.protocol == "rtp" || uri.protocol == "rtsp" || uri.protocol == "webrtc" )
+	{
+		if( mOptions.codec == videoOptions::CODEC_H264 )
+			ss << "rtph264pay";
+		else if( mOptions.codec == videoOptions::CODEC_H265 )
+			ss << "rtph265pay";
+		else if( mOptions.codec == videoOptions::CODEC_VP8 )
+			ss << "rtpvp8pay";
+		else if( mOptions.codec == videoOptions::CODEC_VP9 )
+			ss << "rtpvp9pay";
+		else if( mOptions.codec == videoOptions::CODEC_MJPEG )
+			ss << "rtpjpegpay";
+
+		if( mOptions.codec == videoOptions::CODEC_H264 || mOptions.codec == videoOptions::CODEC_H265 ) 
+			ss << " config-interval=1";	// aggregate-mode=zero-latency";
+		
+		if( uri.protocol == "rtsp" )
+			ss << " name=pay0";	 // GstRTSPServer expects the payloaders to be named pay0, pay1, ect
+		else
+			ss << " ! ";
+		
+		if( uri.protocol == "rtp" )
+		{
+			ss << "udpsink host=" << uri.location << " ";
+
+			if( uri.port != 0 )
+				ss << "port=" << uri.port;
+
+			ss << " auto-multicast=true";
+		}
+		else if( uri.protocol == "webrtc" )
+		{
+			ss << "application/x-rtp,media=video,encoding-name=" << videoOptions::CodecToStr(mOptions.codec) << ",clock-rate=90000,payload=96 ! ";
+			ss << "tee name=videotee ! queue ! fakesink";  // webrtcbin's will be added when clients connect
+		}
+	}
+	else if( uri.protocol == "rtpmp2ts" )
+	{
+		// https://forums.developer.nvidia.com/t/gstreamer-udp-to-vlc/215349/5
+		if( mOptions.codec == videoOptions::CODEC_H264 ) 
+			ss << "h264parse config-interval=1 ! mpegtsmux ! rtpmp2tpay ! udpsink host=";
+		else if (mOptions.codec == videoOptions::CODEC_H265 )
+			ss << "h265parse config-interval=1 ! mpegtsmux ! rtpmp2tpay ! udpsink host=";
+		else
+		{
+			LogError(LOG_GSTREAMER "gstEncoder -- rtpmp2ts output only supports h264 and h265. Unsupported codec (%s)\n", uri.extension.c_str());
+			return false;
+		}
+ 		
+		ss << uri.location << " ";
+
+		if( uri.port != 0 )
+			ss << "port=" << uri.port;
+
+		ss << " auto-multicast=true";
+	}
+	else if( uri.protocol == "rtmp" )
+	{
+		ss << "flvmux streamable=true ! queue ! rtmpsink location=";
+		ss << uri.string << " ";
+	}
+	else
+	{
+		LogError(LOG_GSTREAMER "gstEncoder -- invalid protocol (%s)\n", uri.protocol.c_str());
+		return false;
+	}
+
+	mLaunchStr = ss.str();
+
+	LogInfo(LOG_GSTREAMER "gstEncoder -- pipeline launch string:\n");
+	LogInfo(LOG_GSTREAMER "%s\n", mLaunchStr.c_str());
+
+	return true;
+}
+
+
+// onNeedData
+void gstEncoder::onNeedData( GstElement* pipeline, guint size, gpointer user_data )
+{
+	//LogDebug(LOG_GSTREAMER "gstEncoder -- appsrc requesting data (%u bytes)\n", size);
+	
+	if( !user_data )
+		return;
+
+	gstEncoder* enc = (gstEncoder*)user_data;
+	enc->mNeedData  = true;
+}
+ 
+
+// onEnoughData
+void gstEncoder::onEnoughData( GstElement* pipeline, gpointer user_data )
+{
+	LogDebug(LOG_GSTREAMER "gstEncoder -- appsrc signalling enough data\n");
+
+	if( !user_data )
+		return;
+
+	gstEncoder* enc = (gstEncoder*)user_data;
+	enc->mNeedData  = false;
+}
+
+
+// encodeYUV
+bool gstEncoder::encodeYUV( void* buffer, size_t size )
+{
+	if( !buffer || size == 0 )
+		return false;
+	
+	// confirm the stream is open
+	if( !mStreaming )
+	{
+		if( !Open() )
+			return false;
+	}
+
+	// check to see if data can be accepted
+	if( !mNeedData )
+	{
+		if( mOptions.frameCount % 25 == 0 )
+			LogVerbose(LOG_GSTREAMER "gstEncoder -- pipeline full, skipping frame %zu (%ux%u, %zu bytes)\n", mOptions.frameCount, mOptions.width, mOptions.height, size);
+		
+		return false;
+	}
+
+	// construct the buffer caps for this size image
+	if( !mBufferCaps )
+	{
+		if( !buildCapsStr() )
+		{
+			LogError(LOG_GSTREAMER "gstEncoder -- failed to build caps string\n");
+			return false;
+		}
+
+		mBufferCaps = gst_caps_from_string(mCapsStr.c_str());
+
+		if( !mBufferCaps )
+		{
+			LogError(LOG_GSTREAMER "gstEncoder -- failed to parse caps from string:\n");
+			LogError(LOG_GSTREAMER "   %s\n", mCapsStr.c_str());
+			return false;
+		}
+
+	#if GST_CHECK_VERSION(1,0,0)
+		gst_app_src_set_caps(GST_APP_SRC(mAppSrc), mBufferCaps);
+	#endif
+	}
+
+#if GST_CHECK_VERSION(1,0,0)
+	// allocate gstreamer buffer memory
+	GstBuffer* gstBuffer = gst_buffer_new_allocate(NULL, size, NULL);
+	
+	// map the buffer for write access
+	GstMapInfo map; 
+
+	if( gst_buffer_map(gstBuffer, &map, GST_MAP_WRITE) ) 
+	{ 
+		if( map.size != size )
+		{
+			LogError(LOG_GSTREAMER "gstEncoder -- gst_buffer_map() size mismatch, got %zu bytes, expected %zu bytes\n", map.size, size);
+			gst_buffer_unref(gstBuffer);
+			return false;
+		}
+		
+		memcpy(map.data, buffer, size);
+		gst_buffer_unmap(gstBuffer, &map); 
+	} 
+	else
+	{
+		LogError(LOG_GSTREAMER "gstEncoder -- failed to map gstreamer buffer memory (%zu bytes)\n", size);
+		gst_buffer_unref(gstBuffer);
+		return false;
+	}
+#else
+	// convert memory to GstBuffer
+	GstBuffer* gstBuffer = gst_buffer_new();	
+
+	GST_BUFFER_MALLOCDATA(gstBuffer) = (guint8*)g_malloc(size);
+	GST_BUFFER_DATA(gstBuffer) = GST_BUFFER_MALLOCDATA(gstBuffer);
+	GST_BUFFER_SIZE(gstBuffer) = size;
+	
+	//static size_t num_frame = 0;
+	//GST_BUFFER_TIMESTAMP(gstBuffer) = (GstClockTime)((num_frame / 30.0) * 1e9);	// for 1.0, use GST_BUFFER_PTS or GST_BUFFER_DTS instead
+	//num_frame++;
+
+	if( mBufferCaps != NULL )
+		gst_buffer_set_caps(gstBuffer, mBufferCaps);
+	
+	memcpy(GST_BUFFER_DATA(gstBuffer), buffer, size);
+#endif
+
+	// queue buffer to gstreamer
+	while( true )
+	{
+		GstFlowReturn ret;	
+		g_signal_emit_by_name(mAppSrc, "push-buffer", gstBuffer, &ret);
+		
+		if( ret >= 0 )
+		{
+			gst_buffer_unref(gstBuffer);
+			break;
+		}
+		
+		LogError(LOG_GSTREAMER "gstEncoder -- an error occurred pushing appsrc buffer (result=%i '%s')\n", (int)ret, gst_flow_get_name(ret));
+		
+		// check to make sure the pipeline is still playing (some pipelines like RTSP server may disconnect)
+		GstState state = GST_STATE_VOID_PENDING;
+		gst_element_get_state(mPipeline, &state, NULL, GST_CLOCK_TIME_NONE);
+	
+		if( state != GST_STATE_PLAYING )
+		{
+			LogError(LOG_GSTREAMER "gstEncoder -- pipeline is in the '%s' state, restarting pipeline...\n", gst_element_state_get_name(state));
+			
+			mStreaming = false;
+			
+			if( !Open() )
+			{
+				gst_buffer_unref(gstBuffer);
+				return false;
+			}
+		}
+	}
+	
+	checkMsgBus();
+	return true;
+}
+
+
+// Render
+bool gstEncoder::Render( void* image, uint32_t width, uint32_t height, imageFormat format )
+{	
+	// update the webrtc server if needed
+	if( mWebRTCServer != NULL && !mWebRTCServer->IsThreaded() )
+		mWebRTCServer->ProcessRequests();	
+	
+	// increment frame counter
+	mOptions.frameCount += 1;
+		
+	// verify image dimensions
+	if( !image || width == 0 || height == 0 )
+		return false;
+
+	if( mOptions.width != width || mOptions.height != height )
+	{
+		if( mOptions.width != 0 || mOptions.height != 0 )
+			LogWarning(LOG_GSTREAMER "gstEncoder -- resolution changing from (%ux%u) to (%ux%u)\n", mOptions.width, mOptions.height, width, height);
+		
+		mOptions.width  = width;
+		mOptions.height = height;
+
+		if( mBufferCaps != NULL )
+		{
+			gst_object_unref(mBufferCaps);
+			mBufferCaps = NULL;
+			
+			destroyPipeline();
+		
+			mStreaming = false;
+			
+			if( !initPipeline() || !Open() )
+			{
+				LogError(LOG_GSTREAMER "failed to re-initialize encoder with new dimensions (%ux%u)\n", width, height);
+				return false;
+			}
+		}
+		
+		/*// nvbufsurface: NvBufSurfaceCopy: buffer param mismatch
+		GstElement* vidconv = gst_bin_get_by_name(GST_BIN(mPipeline), "vidconv");
+		GstElement* encoder = gst_bin_get_by_name(GST_BIN(mPipeline), "encoder");
+		
+		if( vidconv != NULL && encoder != NULL )
+		{
+			gst_element_set_state(mAppSrc, GST_STATE_NULL);
+			gst_element_set_state(vidconv, GST_STATE_NULL);
+			gst_element_set_state(encoder, GST_STATE_NULL);
+			gst_element_set_state(mAppSrc, GST_STATE_PLAYING);
+			gst_element_set_state(vidconv, GST_STATE_PLAYING);
+			gst_element_set_state(encoder, GST_STATE_PLAYING);
+			gst_object_unref(vidconv);
+			gst_object_unref(encoder);
+			usleep(500*1000);
+			checkMsgBus();
+		}*/
+	}
+
+	// error checking / return
+	bool enc_success = false;
+
+	#define render_end()	\
+		const bool substreams_success = videoOutput::Render(image, width, height, format); \
+		return enc_success & substreams_success;
+
+	// allocate color conversion buffer
+	const size_t i420Size = imageFormatSize(IMAGE_I420, width, height);
+
+	if( !mBufferYUV.Alloc(2, i420Size, RingBuffer::ZeroCopy) )
+	{
+		LogError(LOG_GSTREAMER "gstEncoder -- failed to allocate buffers (%zu bytes each)\n", i420Size);
+		enc_success = false;
+		render_end();
+	}
+
+	// perform colorspace conversion
+	void* nextYUV = mBufferYUV.Next(RingBuffer::Write);
+
+	if( CUDA_FAILED(cudaConvertColor(image, format, nextYUV, IMAGE_I420, width, height)) )
+	{
+		LogError(LOG_GSTREAMER "gstEncoder::Render() -- unsupported image format (%s)\n", imageFormatToStr(format));
+		LogError(LOG_GSTREAMER "                        supported formats are:\n");
+		LogError(LOG_GSTREAMER "                            * rgb8\n");		
+		LogError(LOG_GSTREAMER "                            * rgba8\n");		
+		LogError(LOG_GSTREAMER "                            * rgb32f\n");		
+		LogError(LOG_GSTREAMER "                            * rgba32f\n");
+		
+		enc_success = false;
+		render_end();
+	}
+
+	CUDA(cudaDeviceSynchronize());	// TODO replace with cudaStream?
+	
+	// encode YUV buffer
+	enc_success = encodeYUV(nextYUV, i420Size);
+
+	// render sub-streams
+	render_end();	
+}
+
+
+// Open
+bool gstEncoder::Open()
+{
+	if( mStreaming )
+		return true;
+
+	// transition pipline to STATE_PLAYING
+	LogInfo(LOG_GSTREAMER "gstEncoder -- starting pipeline, transitioning to GST_STATE_PLAYING\n");
+
+	const GstStateChangeReturn result = gst_element_set_state(mPipeline, GST_STATE_PLAYING);
+
+	if( result == GST_STATE_CHANGE_ASYNC )
+	{
+		LogDebug(LOG_GSTREAMER "gstEncoder -- queued state to GST_STATE_PLAYING => GST_STATE_CHANGE_ASYNC\n");
+		
+#if 0
+		GstMessage* asyncMsg = gst_bus_timed_pop_filtered(mBus, 5 * GST_SECOND, 
+    	 					      (GstMessageType)(GST_MESSAGE_ASYNC_DONE|GST_MESSAGE_ERROR)); 
+
+		if( asyncMsg != NULL )
+		{
+			gst_message_print(mBus, asyncMsg, this);
+			gst_message_unref(asyncMsg);
+		}
+		else
+			printf(LOG_GSTREAMER "gstEncoder -- NULL message after transitioning pipeline to PLAYING...\n");
+#endif
+	}
+	else if( result != GST_STATE_CHANGE_SUCCESS )
+	{
+		LogError(LOG_GSTREAMER "gstEncoder -- failed to set pipeline state to PLAYING (error %u)\n", result);
+		return false;
+	}
+
+	checkMsgBus();
+	usleep(100 * 1000);
+	checkMsgBus();
+
+	mStreaming = true;
+	return true;
+}
+	
+
+// Close
+void gstEncoder::Close()
+{
+	if( !mStreaming )
+		return;
+
+	// send EOS
+	mNeedData = false;
+	
+	LogInfo(LOG_GSTREAMER "gstEncoder -- shutting down pipeline, sending EOS\n");
+	GstFlowReturn eos_result = gst_app_src_end_of_stream(GST_APP_SRC(mAppSrc));
+
+	if( eos_result != 0 )
+		LogError(LOG_GSTREAMER "gstEncoder -- failed sending appsrc EOS (result %u)\n", eos_result);
+
+	sleep(1);
+
+	// stop pipeline
+	LogInfo(LOG_GSTREAMER "gstEncoder -- transitioning pipeline to GST_STATE_NULL\n");
+
+	const GstStateChangeReturn result = gst_element_set_state(mPipeline, GST_STATE_NULL);
+
+	if( result != GST_STATE_CHANGE_SUCCESS )
+		LogError(LOG_GSTREAMER "gstEncoder -- failed to set pipeline state to NULL (error %u)\n", result);
+
+	sleep(1);
+	checkMsgBus();	
+	mStreaming = false;
+	LogInfo(LOG_GSTREAMER "gstEncoder -- pipeline stopped\n");
+}
+
+
+// checkMsgBus
+void gstEncoder::checkMsgBus()
+{
+	while(true)
+	{
+		GstMessage* msg = gst_bus_pop(mBus);
+
+		if( !msg )
+			break;
+
+		gst_message_print(mBus, msg, this);
+		gst_message_unref(msg);
+	}
+}
+
+
+// onWebsocketMessage
+void gstEncoder::onWebsocketMessage( WebRTCPeer* peer, const char* message, size_t message_size, void* user_data )
+{
+	if( !user_data )
+		return;
+	
+	gstEncoder* encoder = (gstEncoder*)user_data;
+	gstWebRTC::PeerContext* peer_context = (gstWebRTC::PeerContext*)peer->user_data;
+	
+	if( peer->flags & WEBRTC_PEER_CONNECTING )
+	{
+		LogVerbose(LOG_WEBRTC "new WebRTC peer connecting (%s, peer_id=%u)\n", peer->ip_address.c_str(), peer->ID);
+		
+		// new peer context
+		peer_context = new gstWebRTC::PeerContext();
+		peer->user_data = peer_context;
+		
+		// create a new queue element
+		gchar* tmp = g_strdup_printf("queue-%u", peer->ID);
+		peer_context->queue = gst_element_factory_make("queue", tmp);
+		g_assert_nonnull(peer_context->queue);
+		gst_object_ref(peer_context->queue);
+		g_free(tmp);
+		
+		// create a new webrtcbin element
+		tmp = g_strdup_printf("webrtcbin-%u", peer->ID);
+		peer_context->webrtcbin = gst_element_factory_make("webrtcbin", tmp);
+		g_assert_nonnull(peer_context->webrtcbin);
+		gst_object_ref(peer_context->webrtcbin);
+		g_free(tmp);
+		
+		// set webrtcbin properties
+		std::string stun_server = std::string("stun://") + peer->server->GetSTUNServer();
+		g_object_set(peer_context->webrtcbin, "stun-server", stun_server.c_str(), NULL);
+		g_object_set(peer_context->webrtcbin, "latency", encoder->mOptions.latency, NULL);   // this doesn't seem to have an impact?
+	
+		// set latency on the rtpbin (https://github.com/centricular/gstwebrtc-demos/issues/102#issuecomment-575157321)
+		GstElement* rtpbin = gst_bin_get_by_name(GST_BIN(peer_context->webrtcbin), "rtpbin");
+		g_assert_nonnull(rtpbin);
+		g_object_set(rtpbin, "latency", encoder->mOptions.latency, NULL);
+		gst_object_unref(rtpbin);
+		
+		// add queue and webrtcbin elements to the pipeline
+		gst_bin_add_many(GST_BIN(encoder->mPipeline), peer_context->queue, peer_context->webrtcbin, NULL);
+		
+		// link the queue to webrtc bin
+		GstPad* srcpad = gst_element_get_static_pad(peer_context->queue, "src");
+		g_assert_nonnull(srcpad);
+		GstPad* sinkpad = gst_element_get_request_pad(peer_context->webrtcbin, "sink_%u");
+		g_assert_nonnull(sinkpad);
+		int ret = gst_pad_link(srcpad, sinkpad);
+		g_assert_cmpint(ret, ==, GST_PAD_LINK_OK);
+		gst_object_unref(srcpad);
+		gst_object_unref(sinkpad);
+		
+		// link the queue to the tee
+		GstElement* tee = gst_bin_get_by_name(GST_BIN(encoder->mPipeline), "videotee");
+		g_assert_nonnull(tee);
+		srcpad = gst_element_get_request_pad(tee, "src_%u");
+		g_assert_nonnull(srcpad);
+		gst_object_unref(tee);
+		sinkpad = gst_element_get_static_pad(peer_context->queue, "sink");
+		g_assert_nonnull(sinkpad);
+		ret = gst_pad_link(srcpad, sinkpad);
+		g_assert_cmpint(ret, ==, GST_PAD_LINK_OK);
+		gst_object_unref(srcpad);
+		gst_object_unref(sinkpad);
+		
+		// set transciever to send-only mode
+		GArray* transceivers = NULL;
+		
+		g_signal_emit_by_name(peer_context->webrtcbin, "get-transceivers", &transceivers);
+		g_assert(transceivers != NULL && transceivers->len > 0);
+		
+		GstWebRTCRTPTransceiver* transceiver = g_array_index(transceivers, GstWebRTCRTPTransceiver*, 0);
+		g_object_set(transceiver, "direction", GST_WEBRTC_RTP_TRANSCEIVER_DIRECTION_SENDONLY, NULL);
+		g_array_unref(transceivers);
+		
+		// subscribe to callbacks
+		g_signal_connect(peer_context->webrtcbin, "on-negotiation-needed", G_CALLBACK(gstWebRTC::onNegotiationNeeded), peer);
+		g_signal_connect(peer_context->webrtcbin, "on-ice-candidate", G_CALLBACK(gstWebRTC::onIceCandidate), peer);
+		
+		// Set to pipeline branch to PLAYING
+		ret = gst_element_sync_state_with_parent(peer_context->queue);
+		g_assert_true(ret);
+		ret = gst_element_sync_state_with_parent(peer_context->webrtcbin);
+		g_assert_true(ret);
+		
+		return;
+	}
+	else if( peer->flags & WEBRTC_PEER_CLOSED )
+	{
+		LogVerbose(LOG_WEBRTC "WebRTC peer disconnected (%s, peer_id=%u)\n", peer->ip_address.c_str(), peer->ID);
+		
+		// remove webrtcbin from pipeline
+		gst_bin_remove(GST_BIN(encoder->mPipeline), peer_context->webrtcbin);
+		gst_element_set_state(peer_context->webrtcbin, GST_STATE_NULL);
+		gst_object_unref(peer_context->webrtcbin);
+
+		// disconnect queue pads
+		GstPad* sinkpad = gst_element_get_static_pad(peer_context->queue, "sink");
+		g_assert_nonnull(sinkpad);
+		GstPad* srcpad = gst_pad_get_peer(sinkpad);
+		g_assert_nonnull(srcpad);
+		gst_object_unref(sinkpad);
+  
+		// remove queue from pipeline
+		gst_bin_remove(GST_BIN(encoder->mPipeline), peer_context->queue);
+		gst_element_set_state(peer_context->queue, GST_STATE_NULL);
+		gst_object_unref(peer_context->queue);
+
+		// free encoder-specific context
+		delete peer_context;
+		peer->user_data = NULL;
+		
+		return;
+	}
+	
+	gstWebRTC::onWebsocketMessage(peer, message, message_size, user_data);
+}